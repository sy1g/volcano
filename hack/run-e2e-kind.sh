--- conflicted
+++ resolved
@@ -31,7 +31,6 @@
 
 export KIND_OPT=${KIND_OPT:="--config ${VK_ROOT}/hack/e2e-kind-config.yaml"}
 
-<<<<<<< HEAD
 function install-admission-policys {
   echo "Installing AdmissionPolicy "
   kubectl apply -f "pkg/webhooks/admission/hypernodes/policies/validating-admission-policy.yaml"
@@ -43,7 +42,7 @@
   kubectl apply -f "pkg/webhooks/admission/podgroups/policies/validating-admission-policy.yaml"
   kubectl apply -f "pkg/webhooks/admission/queues/policies/validating-admission-policy.yaml"
   kubectl apply -f "pkg/webhooks/admission/queues/policies/mutating-admission-policy.yaml"
-=======
+}
 # kwok node config
 export KWOK_NODE_CPU=${KWOK_NODE_CPU:-8}      # 8 cores
 export KWOK_NODE_MEMORY=${KWOK_NODE_MEMORY:-8Gi}  # 8GB
@@ -92,7 +91,6 @@
   for i in $(seq 0 $((node_count-1))); do
     create-kwok-node $i
   done
->>>>>>> eb84bf63
 }
 
 function install-volcano {
@@ -150,11 +148,8 @@
   default_ns:
     node-role.kubernetes.io/control-plane: ""
   scheduler_feature_gates: ${FEATURE_GATES}
-<<<<<<< HEAD
   enabled_admissions: "/podgroups/mutate"
-=======
   ignored_provisioners: ${IGNORED_PROVISIONERS:-""}
->>>>>>> eb84bf63
 EOF
   install-admission-policys
 }
@@ -223,11 +218,8 @@
     KUBECONFIG=${KUBECONFIG} GOOS=${OS} ginkgo -r --slow-spec-threshold='30s' --progress ./test/e2e/schedulingaction/
     KUBECONFIG=${KUBECONFIG} GOOS=${OS} ginkgo -r --slow-spec-threshold='30s' --progress ./test/e2e/vcctl/
     KUBECONFIG=${KUBECONFIG} GOOS=${OS} ginkgo -r --slow-spec-threshold='30s' --progress --focus="DRA E2E Test" ./test/e2e/dra/
-<<<<<<< HEAD
     KUBECONFIG=${KUBECONFIG} GOOS=${OS} ginkgo -r --slow-spec-threshold='30s' --progress ./test/e2e/admission/
-=======
     KUBECONFIG=${KUBECONFIG} GOOS=${OS} ginkgo -r --slow-spec-threshold='30s' --progress ./test/e2e/hypernode/
->>>>>>> eb84bf63
     ;;
 "JOBP")
     echo "Running parallel job e2e suite..."
@@ -257,17 +249,15 @@
     echo "Running dra e2e suite..."
     KUBECONFIG=${KUBECONFIG} GOOS=${OS} ginkgo -v -r --slow-spec-threshold='30s' --progress --focus="DRA E2E Test" ./test/e2e/dra/
     ;;
-<<<<<<< HEAD
 "ADMISSION")
     echo "Running admission webhook e2e suite..."
     KUBECONFIG=${KUBECONFIG} GOOS=${OS} ginkgo -v -r --slow-spec-threshold='30s' --progress ./test/e2e/admission/
-=======
+    ;;
 "HYPERNODE")
     echo "Creating 8 kwok nodes for 3-tier topology"
     install-kwok-nodes 8
     echo "Running hypernode e2e suite..."
     KUBECONFIG=${KUBECONFIG} GOOS=${OS} ginkgo -r --slow-spec-threshold='30s' --progress ./test/e2e/hypernode/
->>>>>>> eb84bf63
     ;;
 esac
 
